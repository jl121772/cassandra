/**
 * Licensed to the Apache Software Foundation (ASF) under one
 * or more contributor license agreements.  See the NOTICE file
 * distributed with this work for additional information
 * regarding copyright ownership.  The ASF licenses this file
 * to you under the Apache License, Version 2.0 (the
 * "License"); you may not use this file except in compliance
 * with the License.  You may obtain a copy of the License at
 *
 *     http://www.apache.org/licenses/LICENSE-2.0
 *
 * Unless required by applicable law or agreed to in writing, software
 * distributed under the License is distributed on an "AS IS" BASIS,
 * WITHOUT WARRANTIES OR CONDITIONS OF ANY KIND, either express or implied.
 * See the License for the specific language governing permissions and
 * limitations under the License.
 */

package org.apache.cassandra.streaming;

import java.io.IOException;
import java.net.InetAddress;
import java.util.*;
import java.util.concurrent.ConcurrentMap;

import org.apache.commons.lang.StringUtils;
import org.cliffc.high_scale_lib.NonBlockingHashMap;
import org.slf4j.Logger;
import org.slf4j.LoggerFactory;

import org.apache.cassandra.config.DatabaseDescriptor;
import org.apache.cassandra.net.MessagingService;
import org.apache.cassandra.utils.Pair;

/**
 * This class manages the streaming of multiple files one after the other.
 */
public class StreamOutSession extends AbstractStreamSession
{
    private static final Logger logger = LoggerFactory.getLogger(StreamOutSession.class);

    // one host may have multiple stream sessions.
    private static final ConcurrentMap<Pair<InetAddress, Long>, StreamOutSession> streams = new NonBlockingHashMap<Pair<InetAddress, Long>, StreamOutSession>();

    public static StreamOutSession create(String table, InetAddress host, IStreamCallback callback)
    {
        return create(table, host, System.nanoTime(), callback);
    }

    public static StreamOutSession create(String table, InetAddress host, long sessionId)
    {
        return create(table, host, sessionId, null);
    }

    public static StreamOutSession create(String table, InetAddress host, long sessionId, IStreamCallback callback)
    {
        Pair<InetAddress, Long> context = new Pair<InetAddress, Long>(host, sessionId);
        StreamOutSession session = new StreamOutSession(table, context, callback);
        streams.put(context, session);
        return session;
    }

    public static StreamOutSession get(InetAddress host, long sessionId)
    {
        return streams.get(new Pair<InetAddress, Long>(host, sessionId));
    }

    private final Map<String, PendingFile> files = new NonBlockingHashMap<String, PendingFile>();

    private volatile String currentFile;

    private StreamOutSession(String table, Pair<InetAddress, Long> context, IStreamCallback callback)
    {
        super(table, context, callback);
    }

<<<<<<< HEAD
    public InetAddress getHost()
    {
        return context.left;
    }

    public long getSessionId()
    {
        return context.right;
    }

=======
>>>>>>> 3ee8682e
    public void addFilesToStream(List<PendingFile> pendingFiles)
    {
        for (PendingFile pendingFile : pendingFiles)
        {
            if (logger.isDebugEnabled())
                logger.debug("Adding file {} to be streamed.", pendingFile.getFilename());
            files.put(pendingFile.getFilename(), pendingFile);
        }
    }

    public void retry()
    {
        streamFile(files.get(currentFile));
    }

    private void streamFile(PendingFile pf)
    {
        if (logger.isDebugEnabled())
            logger.debug("Streaming {} ...", pf);
        currentFile = pf.getFilename();
        MessagingService.instance().stream(new StreamHeader(table, getSessionId(), pf), getHost());
    }

    public void startNext() throws IOException
    {
        assert files.containsKey(currentFile);
        files.get(currentFile).sstable.releaseReference();
        files.remove(currentFile);
        Iterator<PendingFile> iter = files.values().iterator();
        if (iter.hasNext())
            streamFile(iter.next());
    }

    protected void closeInternal(boolean success)
    {
        // Release reference on last file (or any uncompleted ones)
        for (PendingFile file : files.values())
            file.sstable.releaseReference();
        streams.remove(context);
    }

    /** convenience method for use when testing */
    void await() throws InterruptedException
    {
        while (streams.containsKey(context))
            Thread.sleep(10);
    }

    public Collection<PendingFile> getFiles()
    {
        return files.values();
    }

    public static Set<InetAddress> getDestinations()
    {
        Set<InetAddress> hosts = new HashSet<InetAddress>();
        for (StreamOutSession session : streams.values())
        {
            hosts.add(session.getHost());
        }
        return hosts;
    }

    public static List<PendingFile> getOutgoingFiles(InetAddress host)
    {
        List<PendingFile> list = new ArrayList<PendingFile>();
        for (Map.Entry<Pair<InetAddress, Long>, StreamOutSession> entry : streams.entrySet())
        {
            if (entry.getKey().left.equals(host))
                list.addAll(entry.getValue().getFiles());
        }
        return list;
    }

    public void validateCurrentFile(String file)
    {
        if (!file.equals(currentFile))
            throw new IllegalStateException(String.format("target reports current file is %s but is %s", file, currentFile));
    }

    public void begin()
    {
        PendingFile first = files.isEmpty() ? null : files.values().iterator().next();
        currentFile = first == null ? null : first.getFilename();
        StreamHeader header = new StreamHeader(table, getSessionId(), first, files.values());
        logger.info("Streaming to {}", getHost());
        logger.debug("Files are {}", StringUtils.join(files.values(), ","));
        MessagingService.instance().stream(header, getHost());
    }
<<<<<<< HEAD

    public void onJoin(InetAddress endpoint, EndpointState epState) {}
    public void onChange(InetAddress endpoint, ApplicationState state, VersionedValue value) {}
    public void onAlive(InetAddress endpoint, EndpointState state) {}
    public void onDead(InetAddress endpoint, EndpointState state) {}

    public void onRemove(InetAddress endpoint)
    {
        convict(endpoint, Double.MAX_VALUE);
    }

    public void onRestart(InetAddress endpoint, EndpointState epState)
    {
        convict(endpoint, Double.MAX_VALUE);
    }

    public void convict(InetAddress endpoint, double phi)
    {
        if (!endpoint.equals(getHost()))
            return;

        // We want a higher confidence in the failure detection than usual because failing a streaming wrongly has a high cost.
        if (phi < 2 * DatabaseDescriptor.getPhiConvictThreshold())
            return;

        logger.error("StreamOutSession {} failed because {} died or was restarted/removed (streams may still be active "
                + "in background, but further streams won't be started)", endpoint);
        close(false);
    }
=======
>>>>>>> 3ee8682e
}<|MERGE_RESOLUTION|>--- conflicted
+++ resolved
@@ -74,19 +74,6 @@
         super(table, context, callback);
     }
 
-<<<<<<< HEAD
-    public InetAddress getHost()
-    {
-        return context.left;
-    }
-
-    public long getSessionId()
-    {
-        return context.right;
-    }
-
-=======
->>>>>>> 3ee8682e
     public void addFilesToStream(List<PendingFile> pendingFiles)
     {
         for (PendingFile pendingFile : pendingFiles)
@@ -176,36 +163,4 @@
         logger.debug("Files are {}", StringUtils.join(files.values(), ","));
         MessagingService.instance().stream(header, getHost());
     }
-<<<<<<< HEAD
-
-    public void onJoin(InetAddress endpoint, EndpointState epState) {}
-    public void onChange(InetAddress endpoint, ApplicationState state, VersionedValue value) {}
-    public void onAlive(InetAddress endpoint, EndpointState state) {}
-    public void onDead(InetAddress endpoint, EndpointState state) {}
-
-    public void onRemove(InetAddress endpoint)
-    {
-        convict(endpoint, Double.MAX_VALUE);
-    }
-
-    public void onRestart(InetAddress endpoint, EndpointState epState)
-    {
-        convict(endpoint, Double.MAX_VALUE);
-    }
-
-    public void convict(InetAddress endpoint, double phi)
-    {
-        if (!endpoint.equals(getHost()))
-            return;
-
-        // We want a higher confidence in the failure detection than usual because failing a streaming wrongly has a high cost.
-        if (phi < 2 * DatabaseDescriptor.getPhiConvictThreshold())
-            return;
-
-        logger.error("StreamOutSession {} failed because {} died or was restarted/removed (streams may still be active "
-                + "in background, but further streams won't be started)", endpoint);
-        close(false);
-    }
-=======
->>>>>>> 3ee8682e
 }