--- conflicted
+++ resolved
@@ -313,9 +313,6 @@
 
         while (true)
         {
-<<<<<<< HEAD
-            QueryFilter filter = QueryFilter.getSliceFilter(epkey, SystemTable.HINTS_CF, startColumn, ByteBufferUtil.EMPTY_BYTE_BUFFER, false, pageSize);
-=======
             // check if hints delivery has been paused during the process
             if (hintedHandOffPaused)
             {
@@ -323,8 +320,8 @@
                 break;
             }
 
-            QueryFilter filter = QueryFilter.getSliceFilter(epkey, new QueryPath(SystemTable.HINTS_CF), startColumn, ByteBufferUtil.EMPTY_BYTE_BUFFER, false, pageSize);
->>>>>>> 9ccaaade
+            QueryFilter filter = QueryFilter.getSliceFilter(epkey, SystemTable.HINTS_CF, startColumn, ByteBufferUtil.EMPTY_BYTE_BUFFER, false, pageSize);
+
             ColumnFamily hintsPage = ColumnFamilyStore.removeDeleted(hintStore.getColumnFamily(filter), (int)(System.currentTimeMillis() / 1000));
             if (pagingFinished(hintsPage, startColumn))
             {
